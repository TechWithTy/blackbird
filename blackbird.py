import argparse
import asyncio
import json
import os
import random
import subprocess
import sys
import time
import warnings
from datetime import datetime

import aiohttp
from bs4 import BeautifulSoup
from colorama import Fore, init

file = open('data.json')
searchData = json.load(file)
currentOs = sys.platform
path = os.path.dirname(__file__)
warnings.filterwarnings('ignore')

proxy = "http://127.0.0.1:8080"
useragents = open('useragents.txt').read().splitlines()
useragent = random.choice(useragents)
headers = {
    "User-Agent": useragent
}


async def findUsername(username):
    start_time = time.time()
    timeout = aiohttp.ClientTimeout(total=10)

    print(f"{Fore.LIGHTYELLOW_EX}[!] Searching '{username}' across {len(searchData['sites'])} social networks\033[0m")

    async with aiohttp.ClientSession(timeout=timeout) as session:
        tasks = []
        for u in searchData["sites"]:
            task = asyncio.ensure_future(makeRequest(session, u, username))
            tasks.append(task)

        results = await asyncio.gather(*tasks)
        now = datetime.now().strftime("%m/%d/%Y %H:%M:%S")
        executionTime = round(time.time() - start_time, 1)
        userJson = {"search-params": {"username": username, "sites-number": len(searchData['sites']), "date": now, "execution-time": executionTime}, "sites": []}
        for x in results:
            userJson["sites"].append(x)
        pathSave = os.path.join(path, 'results', username + '.json')
        userFile = open(pathSave, 'w')
        json.dump(userJson, userFile, indent=4, sort_keys=True)

        print(f"{Fore.LIGHTYELLOW_EX}[!] Search complete in {executionTime} seconds\033[0m")
        print(f"{Fore.LIGHTYELLOW_EX}[!] Results saved to {username}.json\033[0m")
        return userJson


async def makeRequest(session, u, username):
    url = u["url"].format(username=username)
    jsonBody = None
    metadata = []
    if 'headers' in u:
        headers.update(eval(u['headers']))
    if 'json' in u:
        jsonBody = u['json'].format(username=username)
        jsonBody = json.loads(jsonBody)
    try:
<<<<<<< HEAD
        headers_ = randomHeader()
        async with session.request(u["method"],url,json=jsonBody,headers=headers_,ssl=False) as response:
                responseContent = await response.text()
                if 'content-type' in response.headers and "application/json" in response.headers["Content-Type"]:
                    jsonData = await response.json()
                else:
                    soup = BeautifulSoup(responseContent, 'html.parser')

                if eval(u["valid"]):
                    print (f'{Fore.LIGHTGREEN_EX}[+]\033[0m - #{u["id"]} {Fore.BLUE}{u["app"]}\033[0m {Fore.LIGHTGREEN_EX}account found\033[0m - {Fore.YELLOW}{url}\033[0m [{response.status} {response.reason}]\033[0m')
                    if 'metadata' in u:
                        metadata = []
                        for d in u["metadata"]:
                            try:
                                value = eval(d['value']).strip('\t\r\n')
                                print (f"   |--{d['key']}: {value}")
                                metadata.append({"type":d["type"],"key": d['key'], "value": value})
                            except Exception as e:
                                pass
                    return ({"id":u["id"], "app": u['app'], "url": url, "response-status": f"{response.status} {response.reason}", "status":"FOUND","error-message":None, "metadata": metadata})
                else:
                    print (f'[-]\033[0m - #{u["id"]} {Fore.BLUE}{u["app"]}\033[0m account not found - {Fore.YELLOW}{url}\033[0m [{response.status} {response.reason}]\033[0m')
                    return ({"id":u["id"], "app": u['app'], "url": url, "response-status": f"{response.status} {response.reason}", "status":"NOT FOUND","error-message":None, "metadata": metadata})
=======
        async with session.request(u["method"], url, json=jsonBody, headers=headers, ssl=False) as response:
            responseContent = await response.text()
            if 'content-type' in response.headers and "application/json" in response.headers["Content-Type"]:
                jsonData = await response.json()
            else:
                soup = BeautifulSoup(responseContent, 'html.parser')

            if eval(u["valid"]):
                print(f'{Fore.LIGHTGREEN_EX}[+]\033[0m - #{u["id"]} {Fore.BLUE}{u["app"]}\033[0m {Fore.LIGHTGREEN_EX}account found\033[0m - {Fore.YELLOW}{url}\033[0m [{response.status} {response.reason}]\033[0m')
                if 'metadata' in u:
                    metadata = []
                    for d in u["metadata"]:
                        try:
                            value = eval(d['value']).strip('\t\r\n')
                            print(f"   |--{d['key']}: {value}")
                            metadata.append({"type": d["type"], "key": d['key'], "value": value})
                        except Exception as e:
                            pass
                return ({"id": u["id"], "app": u['app'], "url": url, "response-status": f"{response.status} {response.reason}", "status": "FOUND", "error-message": None, "metadata": metadata})
            else:
                print(f'[-]\033[0m - #{u["id"]} {Fore.BLUE}{u["app"]}\033[0m account not found - {Fore.YELLOW}{url}\033[0m [{response.status} {response.reason}]\033[0m')
                return ({"id": u["id"], "app": u['app'], "url": url, "response-status": f"{response.status} {response.reason}", "status": "NOT FOUND", "error-message": None, "metadata": metadata})
>>>>>>> 0b9349c3
    except Exception as e:
        print(f'{Fore.RED}[X]\033[0m - #{u["id"]} {Fore.BLUE}{u["app"]}\033[0m error on request ({repr(e)})- {Fore.YELLOW}{url}\033[0m')
        return ({"id": u["id"], "app": u['app'], "url": url, "response-status": None, "status": "ERROR", "error-message": repr(e), "metadata": metadata})


def list_sites():
    for i, u in enumerate(searchData["sites"], 1):
        print(f'{i}. {u["app"]}')


def randomHeader():
    useragent = random.choice(useragents)
    headers = {
        "User-Agent": useragent
    }
    return headers

def read_results(file):
    try:
        pathRead = os.path.join(path, 'results', file)
        f = open(pathRead, 'r')
        jsonD = json.load(f)
        print(f'Loaded results file: {file}')
        print(f"Username: {jsonD['search-params']['username']}")
        print(f"Number of sites: {jsonD['search-params']['sites-number']}")
        print(f"Date: {jsonD['search-params']['date']}")
        print('-------------------------------------------------')
        for u in jsonD['sites']:
            if u['status'] == "FOUND":
                print(f'{Fore.LIGHTGREEN_EX}[+]\033[0m - {Fore.BLUE}{u["app"]}\033[0m {Fore.LIGHTGREEN_EX}account found\033[0m - {Fore.YELLOW}{u["url"]}\033[0m [{u["response-status"]}]\033[0m')
                if u["metadata"]:
                    for d in u["metadata"]:
                        print(f"   |--{d['key']}: {d['value']}")
            elif u['status'] == "ERROR":
                print(f'{Fore.RED}[X]\033[0m - {Fore.BLUE}{u["app"]}\033[0m error on request ({u["error-message"]}) - {Fore.YELLOW}{u["url"]}\033[0m')
            elif u['status'] == "NOT FOUND":
                print(f'{Fore.WHITE}[-]\033[0m - {Fore.BLUE}{u["app"]}\033[0m account not found - {Fore.YELLOW}{u["url"]}\033[0m [{u["response-status"]}]\033[0m')

    except Exception as e:
        print(f'{Fore.RED}[X] Error reading file [{repr(e)}]')


if __name__ == '__main__':
    init()

    print(Fore.RED + """
    ▄▄▄▄    ██▓    ▄▄▄       ▄████▄   ██ ▄█▀ ▄▄▄▄    ██▓ ██▀███  ▓█████▄ 
    ▓█████▄ ▓██▒   ▒████▄    ▒██▀ ▀█   ██▄█▒ ▓█████▄ ▓██▒▓██ ▒ ██▒▒██▀ ██▌
    ▒██▒ ▄██▒██░   ▒██  ▀█▄  ▒▓█    ▄ ▓███▄░ ▒██▒ ▄██▒██▒▓██ ░▄█ ▒░██   █▌
    ▒██░█▀  ▒██░   ░██▄▄▄▄██ ▒▓▓▄ ▄██▒▓██ █▄ ▒██░█▀  ░██░▒██▀▀█▄  ░▓█▄   ▌
    ░▓█  ▀█▓░██████▒▓█   ▓██▒▒ ▓███▀ ░▒██▒ █▄░▓█  ▀█▓░██░░██▓ ▒██▒░▒████▓ 
    ░▒▓███▀▒░ ▒░▓  ░▒▒   ▓▒█░░ ░▒ ▒  ░▒ ▒▒ ▓▒░▒▓███▀▒░▓  ░ ▒▓ ░▒▓░ ▒▒▓  ▒ 
    ▒░▒   ░ ░ ░ ▒  ░ ▒   ▒▒ ░  ░  ▒   ░ ░▒ ▒░▒░▒   ░  ▒ ░  ░▒ ░ ▒░ ░ ▒  ▒ 
    ░    ░   ░ ░    ░   ▒   ░        ░ ░░ ░  ░    ░  ▒ ░  ░░   ░  ░ ░  ░ 
    ░          ░  ░     ░  ░░ ░      ░  ░    ░       ░     ░        ░    
        ░                  ░                     ░               ░      

                                        Made with ❤️️  by """ + Fore.BLUE + "p1ngul1n0\n")

    parser = argparse.ArgumentParser(description='Um programa de exemplo.')
    parser.add_argument('-u', action='store', dest='username',
                        required=False,
                        help='The target username.')
    parser.add_argument('--list-sites', action='store_true', dest='list',
                        required=False,
                        help='List all sites currently supported.')
    parser.add_argument('-f', action='store', dest='file',
                        required=False,
                        help='Read results file.')
    parser.add_argument('--web', action='store_true', dest='web',
                        required=False,
                        help='Run webserver.')

    arguments = parser.parse_args()

    if arguments.web:
        print('[!] Started WebServer on http://127.0.0.1:5000/')
        command = subprocess.run((sys.executable, "webserver.py"))
        command.check_returncode()

<<<<<<< HEAD
if arguments.username:
    try:
        asyncio.set_event_loop_policy(asyncio.WindowsSelectorEventLoopPolicy())
    except:
        pass
    asyncio.run(findUsername(arguments.username))
elif arguments.list:
    list_sites()
elif arguments.file:
    read_results(arguments.file)

=======
    if arguments.username:
        try:
            asyncio.set_event_loop_policy(asyncio.WindowsSelectorEventLoopPolicy())
        except:
            pass
        asyncio.run(findUsername(arguments.username))
    elif arguments.list:
        list_sites()
    elif arguments.file:
        read_results(arguments.file)

>>>>>>> 0b9349c3
<|MERGE_RESOLUTION|>--- conflicted
+++ resolved
@@ -1,219 +1,172 @@
-import argparse
-import asyncio
-import json
-import os
-import random
-import subprocess
-import sys
-import time
-import warnings
-from datetime import datetime
-
-import aiohttp
-from bs4 import BeautifulSoup
-from colorama import Fore, init
-
-file = open('data.json')
-searchData = json.load(file)
-currentOs = sys.platform
-path = os.path.dirname(__file__)
-warnings.filterwarnings('ignore')
-
-proxy = "http://127.0.0.1:8080"
-useragents = open('useragents.txt').read().splitlines()
-useragent = random.choice(useragents)
-headers = {
-    "User-Agent": useragent
-}
-
-
-async def findUsername(username):
-    start_time = time.time()
-    timeout = aiohttp.ClientTimeout(total=10)
-
-    print(f"{Fore.LIGHTYELLOW_EX}[!] Searching '{username}' across {len(searchData['sites'])} social networks\033[0m")
-
-    async with aiohttp.ClientSession(timeout=timeout) as session:
-        tasks = []
-        for u in searchData["sites"]:
-            task = asyncio.ensure_future(makeRequest(session, u, username))
-            tasks.append(task)
-
-        results = await asyncio.gather(*tasks)
-        now = datetime.now().strftime("%m/%d/%Y %H:%M:%S")
-        executionTime = round(time.time() - start_time, 1)
-        userJson = {"search-params": {"username": username, "sites-number": len(searchData['sites']), "date": now, "execution-time": executionTime}, "sites": []}
-        for x in results:
-            userJson["sites"].append(x)
-        pathSave = os.path.join(path, 'results', username + '.json')
-        userFile = open(pathSave, 'w')
-        json.dump(userJson, userFile, indent=4, sort_keys=True)
-
-        print(f"{Fore.LIGHTYELLOW_EX}[!] Search complete in {executionTime} seconds\033[0m")
-        print(f"{Fore.LIGHTYELLOW_EX}[!] Results saved to {username}.json\033[0m")
-        return userJson
-
-
-async def makeRequest(session, u, username):
-    url = u["url"].format(username=username)
-    jsonBody = None
-    metadata = []
-    if 'headers' in u:
-        headers.update(eval(u['headers']))
-    if 'json' in u:
-        jsonBody = u['json'].format(username=username)
-        jsonBody = json.loads(jsonBody)
-    try:
-<<<<<<< HEAD
-        headers_ = randomHeader()
-        async with session.request(u["method"],url,json=jsonBody,headers=headers_,ssl=False) as response:
-                responseContent = await response.text()
-                if 'content-type' in response.headers and "application/json" in response.headers["Content-Type"]:
-                    jsonData = await response.json()
-                else:
-                    soup = BeautifulSoup(responseContent, 'html.parser')
-
-                if eval(u["valid"]):
-                    print (f'{Fore.LIGHTGREEN_EX}[+]\033[0m - #{u["id"]} {Fore.BLUE}{u["app"]}\033[0m {Fore.LIGHTGREEN_EX}account found\033[0m - {Fore.YELLOW}{url}\033[0m [{response.status} {response.reason}]\033[0m')
-                    if 'metadata' in u:
-                        metadata = []
-                        for d in u["metadata"]:
-                            try:
-                                value = eval(d['value']).strip('\t\r\n')
-                                print (f"   |--{d['key']}: {value}")
-                                metadata.append({"type":d["type"],"key": d['key'], "value": value})
-                            except Exception as e:
-                                pass
-                    return ({"id":u["id"], "app": u['app'], "url": url, "response-status": f"{response.status} {response.reason}", "status":"FOUND","error-message":None, "metadata": metadata})
-                else:
-                    print (f'[-]\033[0m - #{u["id"]} {Fore.BLUE}{u["app"]}\033[0m account not found - {Fore.YELLOW}{url}\033[0m [{response.status} {response.reason}]\033[0m')
-                    return ({"id":u["id"], "app": u['app'], "url": url, "response-status": f"{response.status} {response.reason}", "status":"NOT FOUND","error-message":None, "metadata": metadata})
-=======
-        async with session.request(u["method"], url, json=jsonBody, headers=headers, ssl=False) as response:
-            responseContent = await response.text()
-            if 'content-type' in response.headers and "application/json" in response.headers["Content-Type"]:
-                jsonData = await response.json()
-            else:
-                soup = BeautifulSoup(responseContent, 'html.parser')
-
-            if eval(u["valid"]):
-                print(f'{Fore.LIGHTGREEN_EX}[+]\033[0m - #{u["id"]} {Fore.BLUE}{u["app"]}\033[0m {Fore.LIGHTGREEN_EX}account found\033[0m - {Fore.YELLOW}{url}\033[0m [{response.status} {response.reason}]\033[0m')
-                if 'metadata' in u:
-                    metadata = []
-                    for d in u["metadata"]:
-                        try:
-                            value = eval(d['value']).strip('\t\r\n')
-                            print(f"   |--{d['key']}: {value}")
-                            metadata.append({"type": d["type"], "key": d['key'], "value": value})
-                        except Exception as e:
-                            pass
-                return ({"id": u["id"], "app": u['app'], "url": url, "response-status": f"{response.status} {response.reason}", "status": "FOUND", "error-message": None, "metadata": metadata})
-            else:
-                print(f'[-]\033[0m - #{u["id"]} {Fore.BLUE}{u["app"]}\033[0m account not found - {Fore.YELLOW}{url}\033[0m [{response.status} {response.reason}]\033[0m')
-                return ({"id": u["id"], "app": u['app'], "url": url, "response-status": f"{response.status} {response.reason}", "status": "NOT FOUND", "error-message": None, "metadata": metadata})
->>>>>>> 0b9349c3
-    except Exception as e:
-        print(f'{Fore.RED}[X]\033[0m - #{u["id"]} {Fore.BLUE}{u["app"]}\033[0m error on request ({repr(e)})- {Fore.YELLOW}{url}\033[0m')
-        return ({"id": u["id"], "app": u['app'], "url": url, "response-status": None, "status": "ERROR", "error-message": repr(e), "metadata": metadata})
-
-
-def list_sites():
-    for i, u in enumerate(searchData["sites"], 1):
-        print(f'{i}. {u["app"]}')
-
-
-def randomHeader():
-    useragent = random.choice(useragents)
-    headers = {
-        "User-Agent": useragent
-    }
-    return headers
-
-def read_results(file):
-    try:
-        pathRead = os.path.join(path, 'results', file)
-        f = open(pathRead, 'r')
-        jsonD = json.load(f)
-        print(f'Loaded results file: {file}')
-        print(f"Username: {jsonD['search-params']['username']}")
-        print(f"Number of sites: {jsonD['search-params']['sites-number']}")
-        print(f"Date: {jsonD['search-params']['date']}")
-        print('-------------------------------------------------')
-        for u in jsonD['sites']:
-            if u['status'] == "FOUND":
-                print(f'{Fore.LIGHTGREEN_EX}[+]\033[0m - {Fore.BLUE}{u["app"]}\033[0m {Fore.LIGHTGREEN_EX}account found\033[0m - {Fore.YELLOW}{u["url"]}\033[0m [{u["response-status"]}]\033[0m')
-                if u["metadata"]:
-                    for d in u["metadata"]:
-                        print(f"   |--{d['key']}: {d['value']}")
-            elif u['status'] == "ERROR":
-                print(f'{Fore.RED}[X]\033[0m - {Fore.BLUE}{u["app"]}\033[0m error on request ({u["error-message"]}) - {Fore.YELLOW}{u["url"]}\033[0m')
-            elif u['status'] == "NOT FOUND":
-                print(f'{Fore.WHITE}[-]\033[0m - {Fore.BLUE}{u["app"]}\033[0m account not found - {Fore.YELLOW}{u["url"]}\033[0m [{u["response-status"]}]\033[0m')
-
-    except Exception as e:
-        print(f'{Fore.RED}[X] Error reading file [{repr(e)}]')
-
-
-if __name__ == '__main__':
-    init()
-
-    print(Fore.RED + """
-    ▄▄▄▄    ██▓    ▄▄▄       ▄████▄   ██ ▄█▀ ▄▄▄▄    ██▓ ██▀███  ▓█████▄ 
-    ▓█████▄ ▓██▒   ▒████▄    ▒██▀ ▀█   ██▄█▒ ▓█████▄ ▓██▒▓██ ▒ ██▒▒██▀ ██▌
-    ▒██▒ ▄██▒██░   ▒██  ▀█▄  ▒▓█    ▄ ▓███▄░ ▒██▒ ▄██▒██▒▓██ ░▄█ ▒░██   █▌
-    ▒██░█▀  ▒██░   ░██▄▄▄▄██ ▒▓▓▄ ▄██▒▓██ █▄ ▒██░█▀  ░██░▒██▀▀█▄  ░▓█▄   ▌
-    ░▓█  ▀█▓░██████▒▓█   ▓██▒▒ ▓███▀ ░▒██▒ █▄░▓█  ▀█▓░██░░██▓ ▒██▒░▒████▓ 
-    ░▒▓███▀▒░ ▒░▓  ░▒▒   ▓▒█░░ ░▒ ▒  ░▒ ▒▒ ▓▒░▒▓███▀▒░▓  ░ ▒▓ ░▒▓░ ▒▒▓  ▒ 
-    ▒░▒   ░ ░ ░ ▒  ░ ▒   ▒▒ ░  ░  ▒   ░ ░▒ ▒░▒░▒   ░  ▒ ░  ░▒ ░ ▒░ ░ ▒  ▒ 
-    ░    ░   ░ ░    ░   ▒   ░        ░ ░░ ░  ░    ░  ▒ ░  ░░   ░  ░ ░  ░ 
-    ░          ░  ░     ░  ░░ ░      ░  ░    ░       ░     ░        ░    
-        ░                  ░                     ░               ░      
-
-                                        Made with ❤️️  by """ + Fore.BLUE + "p1ngul1n0\n")
-
-    parser = argparse.ArgumentParser(description='Um programa de exemplo.')
-    parser.add_argument('-u', action='store', dest='username',
-                        required=False,
-                        help='The target username.')
-    parser.add_argument('--list-sites', action='store_true', dest='list',
-                        required=False,
-                        help='List all sites currently supported.')
-    parser.add_argument('-f', action='store', dest='file',
-                        required=False,
-                        help='Read results file.')
-    parser.add_argument('--web', action='store_true', dest='web',
-                        required=False,
-                        help='Run webserver.')
-
-    arguments = parser.parse_args()
-
-    if arguments.web:
-        print('[!] Started WebServer on http://127.0.0.1:5000/')
-        command = subprocess.run((sys.executable, "webserver.py"))
-        command.check_returncode()
-
-<<<<<<< HEAD
-if arguments.username:
-    try:
-        asyncio.set_event_loop_policy(asyncio.WindowsSelectorEventLoopPolicy())
-    except:
-        pass
-    asyncio.run(findUsername(arguments.username))
-elif arguments.list:
-    list_sites()
-elif arguments.file:
-    read_results(arguments.file)
-
-=======
-    if arguments.username:
-        try:
-            asyncio.set_event_loop_policy(asyncio.WindowsSelectorEventLoopPolicy())
-        except:
-            pass
-        asyncio.run(findUsername(arguments.username))
-    elif arguments.list:
-        list_sites()
-    elif arguments.file:
-        read_results(arguments.file)
-
->>>>>>> 0b9349c3
+import argparse
+import asyncio
+import json
+import os
+import random
+import subprocess
+import sys
+import time
+import warnings
+from datetime import datetime
+
+import aiohttp
+from bs4 import BeautifulSoup
+from colorama import Fore, init
+
+file = open('data.json')
+searchData = json.load(file)
+currentOs = sys.platform
+path = os.path.dirname(__file__)
+warnings.filterwarnings('ignore')
+
+proxy = "http://127.0.0.1:8080"
+useragents = open('useragents.txt').read().splitlines()
+
+
+
+async def findUsername(username):
+    start_time = time.time()
+    timeout = aiohttp.ClientTimeout(total=10)
+
+    print(f"{Fore.LIGHTYELLOW_EX}[!] Searching '{username}' across {len(searchData['sites'])} social networks\033[0m")
+
+    async with aiohttp.ClientSession(timeout=timeout) as session:
+        tasks = []
+        for u in searchData["sites"]:
+            task = asyncio.ensure_future(makeRequest(session, u, username))
+            tasks.append(task)
+
+        results = await asyncio.gather(*tasks)
+        now = datetime.now().strftime("%m/%d/%Y %H:%M:%S")
+        executionTime = round(time.time() - start_time, 1)
+        userJson = {"search-params": {"username": username, "sites-number": len(searchData['sites']), "date": now, "execution-time": executionTime}, "sites": []}
+        for x in results:
+            userJson["sites"].append(x)
+        pathSave = os.path.join(path, 'results', username + '.json')
+        userFile = open(pathSave, 'w')
+        json.dump(userJson, userFile, indent=4, sort_keys=True)
+
+        print(f"{Fore.LIGHTYELLOW_EX}[!] Search complete in {executionTime} seconds\033[0m")
+        print(f"{Fore.LIGHTYELLOW_EX}[!] Results saved to {username}.json\033[0m")
+        return userJson
+
+
+async def makeRequest(session, u, username):
+    url = u["url"].format(username=username)
+    jsonBody = None
+    useragent = random.choice(useragents)
+    headers = {
+        "User-Agent": useragent
+    }
+    metadata = []
+    if 'headers' in u:
+        headers.update(eval(u['headers']))
+    if 'json' in u:
+        jsonBody = u['json'].format(username=username)
+        jsonBody = json.loads(jsonBody)
+    try:
+        async with session.request(u["method"], url, json=jsonBody,headers=headers, ssl=False) as response:
+            responseContent = await response.text()
+            if 'content-type' in response.headers and "application/json" in response.headers["Content-Type"]:
+                jsonData = await response.json()
+            else:
+                soup = BeautifulSoup(responseContent, 'html.parser')
+
+            if eval(u["valid"]):
+                print(f'{Fore.LIGHTGREEN_EX}[+]\033[0m - #{u["id"]} {Fore.BLUE}{u["app"]}\033[0m {Fore.LIGHTGREEN_EX}account found\033[0m - {Fore.YELLOW}{url}\033[0m [{response.status} {response.reason}]\033[0m')
+                if 'metadata' in u:
+                    metadata = []
+                    for d in u["metadata"]:
+                        try:
+                            value = eval(d['value']).strip('\t\r\n')
+                            print(f"   |--{d['key']}: {value}")
+                            metadata.append({"type": d["type"], "key": d['key'], "value": value})
+                        except Exception as e:
+                            pass
+                return ({"id": u["id"], "app": u['app'], "url": url, "response-status": f"{response.status} {response.reason}", "status": "FOUND", "error-message": None, "metadata": metadata})
+            else:
+                print(f'[-]\033[0m - #{u["id"]} {Fore.BLUE}{u["app"]}\033[0m account not found - {Fore.YELLOW}{url}\033[0m [{response.status} {response.reason}]\033[0m')
+                return ({"id": u["id"], "app": u['app'], "url": url, "response-status": f"{response.status} {response.reason}", "status": "NOT FOUND", "error-message": None, "metadata": metadata})
+    except Exception as e:
+        print(f'{Fore.RED}[X]\033[0m - #{u["id"]} {Fore.BLUE}{u["app"]}\033[0m error on request ({repr(e)})- {Fore.YELLOW}{url}\033[0m')
+        return ({"id": u["id"], "app": u['app'], "url": url, "response-status": None, "status": "ERROR", "error-message": repr(e), "metadata": metadata})
+
+
+def list_sites():
+    for i, u in enumerate(searchData["sites"], 1):
+        print(f'{i}. {u["app"]}')
+
+
+def read_results(file):
+    try:
+        pathRead = os.path.join(path, 'results', file)
+        f = open(pathRead, 'r')
+        jsonD = json.load(f)
+        print(f'Loaded results file: {file}')
+        print(f"Username: {jsonD['search-params']['username']}")
+        print(f"Number of sites: {jsonD['search-params']['sites-number']}")
+        print(f"Date: {jsonD['search-params']['date']}")
+        print('-------------------------------------------------')
+        for u in jsonD['sites']:
+            if u['status'] == "FOUND":
+                print(f'{Fore.LIGHTGREEN_EX}[+]\033[0m - {Fore.BLUE}{u["app"]}\033[0m {Fore.LIGHTGREEN_EX}account found\033[0m - {Fore.YELLOW}{u["url"]}\033[0m [{u["response-status"]}]\033[0m')
+                if u["metadata"]:
+                    for d in u["metadata"]:
+                        print(f"   |--{d['key']}: {d['value']}")
+            elif u['status'] == "ERROR":
+                print(f'{Fore.RED}[X]\033[0m - {Fore.BLUE}{u["app"]}\033[0m error on request ({u["error-message"]}) - {Fore.YELLOW}{u["url"]}\033[0m')
+            elif u['status'] == "NOT FOUND":
+                print(f'{Fore.WHITE}[-]\033[0m - {Fore.BLUE}{u["app"]}\033[0m account not found - {Fore.YELLOW}{u["url"]}\033[0m [{u["response-status"]}]\033[0m')
+
+    except Exception as e:
+        print(f'{Fore.RED}[X] Error reading file [{repr(e)}]')
+
+
+if __name__ == '__main__':
+    init()
+
+    print(Fore.RED + """
+    ▄▄▄▄    ██▓    ▄▄▄       ▄████▄   ██ ▄█▀ ▄▄▄▄    ██▓ ██▀███  ▓█████▄ 
+    ▓█████▄ ▓██▒   ▒████▄    ▒██▀ ▀█   ██▄█▒ ▓█████▄ ▓██▒▓██ ▒ ██▒▒██▀ ██▌
+    ▒██▒ ▄██▒██░   ▒██  ▀█▄  ▒▓█    ▄ ▓███▄░ ▒██▒ ▄██▒██▒▓██ ░▄█ ▒░██   █▌
+    ▒██░█▀  ▒██░   ░██▄▄▄▄██ ▒▓▓▄ ▄██▒▓██ █▄ ▒██░█▀  ░██░▒██▀▀█▄  ░▓█▄   ▌
+    ░▓█  ▀█▓░██████▒▓█   ▓██▒▒ ▓███▀ ░▒██▒ █▄░▓█  ▀█▓░██░░██▓ ▒██▒░▒████▓ 
+    ░▒▓███▀▒░ ▒░▓  ░▒▒   ▓▒█░░ ░▒ ▒  ░▒ ▒▒ ▓▒░▒▓███▀▒░▓  ░ ▒▓ ░▒▓░ ▒▒▓  ▒ 
+    ▒░▒   ░ ░ ░ ▒  ░ ▒   ▒▒ ░  ░  ▒   ░ ░▒ ▒░▒░▒   ░  ▒ ░  ░▒ ░ ▒░ ░ ▒  ▒ 
+    ░    ░   ░ ░    ░   ▒   ░        ░ ░░ ░  ░    ░  ▒ ░  ░░   ░  ░ ░  ░ 
+    ░          ░  ░     ░  ░░ ░      ░  ░    ░       ░     ░        ░    
+        ░                  ░                     ░               ░      
+
+                                        Made with ❤️️ by """ + Fore.BLUE + "p1ngul1n0\n")
+
+    parser = argparse.ArgumentParser(description='Um programa de exemplo.')
+    parser.add_argument('-u', action='store', dest='username',
+                        required=False,
+                        help='The target username.')
+    parser.add_argument('--list-sites', action='store_true', dest='list',
+                        required=False,
+                        help='List all sites currently supported.')
+    parser.add_argument('-f', action='store', dest='file',
+                        required=False,
+                        help='Read results file.')
+    parser.add_argument('--web', action='store_true', dest='web',
+                        required=False,
+                        help='Run webserver.')
+
+    arguments = parser.parse_args()
+
+    if arguments.web:
+        print('[!] Started WebServer on http://127.0.0.1:5000/')
+        command = subprocess.run((sys.executable, "webserver.py"))
+        command.check_returncode()
+
+    if arguments.username:
+        try:
+            asyncio.set_event_loop_policy(asyncio.WindowsSelectorEventLoopPolicy())
+        except:
+            pass
+        asyncio.run(findUsername(arguments.username))
+    elif arguments.list:
+        list_sites()
+    elif arguments.file:
+        read_results(arguments.file)